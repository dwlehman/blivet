--- conflicted
+++ resolved
@@ -73,12 +73,7 @@
             :type list: dict
 
         """
-<<<<<<< HEAD
         self.reset(passphrase=passphrase, luks_dict=luks_dict, disk_images=disk_images)
-=======
-
-        self.reset(conf=conf, passphrase=passphrase, luks_dict=luks_dict)
->>>>>>> 12fc05ff
 
     def reset(self, passphrase=None, luks_dict=None, disk_images=None):
         self.disk_images = {}
