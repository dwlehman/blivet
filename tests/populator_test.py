--- conflicted
+++ resolved
@@ -1,5 +1,5 @@
+import os
 import gi
-import os
 import unittest
 from unittest.mock import call, patch, sentinel, Mock, PropertyMock
 
@@ -548,19 +548,9 @@
         device_get_name = args[0]
 
         devicetree = DeviceTree()
-<<<<<<< HEAD
 
         # set up some fake udev data to verify handling of specific entries
-        data = Mock()
-        _data = {"ID_WWN": "0x5000c50086fb75ca"}
-
-        def _getitem_(key, extra=None):
-            return _data.get(key, extra)
-        data.get = Mock(side_effect=_getitem_)
-        data.__getitem__ = Mock(side_effect=_getitem_)
-=======
-        data = {'SYS_PATH': 'dummy'}
->>>>>>> 752eadeb
+        data = {"SYS_PATH": "dummy", "ID_WWN": "0x5000c50086fb75ca"}
 
         device_name = "nop"
         device_get_name.return_value = device_name
@@ -570,7 +560,7 @@
         self.assertIsInstance(device, DiskDevice)
         self.assertTrue(device.exists)
         self.assertTrue(device.is_disk)
-        self.assertEqual(device.wwn, _data["ID_WWN"])
+        self.assertEqual(device.wwn, data["ID_WWN"])
         self.assertEqual(device.name, device_name)
         self.assertTrue(device in devicetree.devices)
 
